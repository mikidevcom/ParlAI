# Copyright (c) Facebook, Inc. and its affiliates.
# This source code is licensed under the MIT license found in the
# LICENSE file in the root directory of this source tree.

import torch
import torch.nn as nn
import torch.nn.functional as F

import math
import numpy as np

from parlai.core.torch_generator_agent import TorchGeneratorModel


def _normalize(tensor, norm_layer):
    """
    Broadcast layer norm
    """
    size = tensor.size()
    return norm_layer(tensor.view(-1, size[-1])).view(size)


def _create_embeddings(dictionary, embedding_size, padding_idx):
    """Create and initialize word embeddings."""
    e = nn.Embedding(len(dictionary), embedding_size, padding_idx)
    nn.init.normal_(e.weight, mean=0, std=embedding_size ** -0.5)
    nn.init.constant_(e.weight[padding_idx], 0)
    return e


def _build_encoder(opt, dictionary, embedding=None, padding_idx=None, reduction=True,
                   truncate=1024):
    return TransformerEncoder(
        n_heads=opt['n_heads'],
        n_layers=opt['n_layers'],
        embedding_size=opt['embedding_size'],
        ffn_size=opt['ffn_size'],
        vocabulary_size=len(dictionary),
        embedding=embedding,
        attention_dropout=opt['attention_dropout'],
        relu_dropout=opt['relu_dropout'],
        padding_idx=padding_idx,
        learn_positional_embeddings=opt.get('learn_positional_embeddings', False),
        embeddings_scale=opt['embeddings_scale'],
        reduction=reduction,
<<<<<<< HEAD
        n_positions=opt.get('truncate', 1024)
=======
        n_positions=truncate,
>>>>>>> 85828746
    )


def _build_decoder(opt, dictionary, embedding=None, padding_idx=None,
                   truncate=1024):
    return TransformerDecoder(
        n_heads=opt['n_heads'],
        n_layers=opt['n_layers'],
        embedding_size=opt['embedding_size'],
        ffn_size=opt['ffn_size'],
        vocabulary_size=len(dictionary),
        embedding=embedding,
        attention_dropout=opt['attention_dropout'],
        relu_dropout=opt['relu_dropout'],
        padding_idx=padding_idx,
        learn_positional_embeddings=opt.get('learn_positional_embeddings', False),
        embeddings_scale=opt['embeddings_scale'],
        n_positions=truncate,
    )


class TransformerMemNetModel(nn.Module):
    """Model which takes context, memories, candidates and encodes them"""
    def __init__(self, opt, dictionary):
        super().__init__()
        self.opt = opt
        self.pad_idx = dictionary[dictionary.null_token]

        # set up embeddings
        self.embeddings = _create_embeddings(
            dictionary, opt['embedding_size'], self.pad_idx
        )
        if not opt.get('learn_embeddings'):
            self.embeddings.weight.requires_grad = False

        if not opt.get('learn_embeddings'):
            self.embeddings.weight.requires_grad = False

        truncate = max(opt.get('truncate') or 0, opt.get('text_truncate') or 0,
                       opt.get('label_truncate') or 0)
        if truncate <= 0:
            truncate = 1024

        self.context_encoder = _build_encoder(
            opt, dictionary, self.embeddings, self.pad_idx, truncate=truncate
        )

        if opt.get('share_encoders'):
            self.cand_encoder = TransformerResponseWrapper(
                self.context_encoder, self.context_encoder.out_dim,
            )
        else:
            self.cand_encoder = _build_encoder(
                opt, dictionary, self.embeddings, self.pad_idx, reduction=True,
                truncate=truncate
            )

        # build memory encoder
        if opt.get('wrap_memory_encoder', False):
            self.memory_transformer = TransformerResponseWrapper(
                self.context_encoder, self.context_encoder.out_dim
            )
        else:
            self.memory_transformer = self.context_encoder

        self.attender = BasicAttention(dim=2, attn=opt['memory_attention'])

    def encode_cand(self, words):
        if words is None:
            return None

        # flatten if there are many candidates
        if words.dim() == 3:
            oldshape = words.shape
            words = words.reshape(oldshape[0] * oldshape[1], oldshape[2])
        else:
            oldshape = None

        encoded = self.cand_encoder(words)

        if oldshape is not None:
            encoded = encoded.reshape(oldshape[0], oldshape[1], -1)

        return encoded

    def encode_context_memory(self, context_w, memories_w):
        # [batch, d]
        context_h = self.context_encoder(context_w)

        if memories_w is None:
            return [], context_h

        bsz = memories_w.size(0)
        memories_w = memories_w.view(-1, memories_w.size(-1))
        memories_h = self.memory_transformer(memories_w)
        memories_h = memories_h.view(bsz, -1, memories_h.size(-1))

        context_h = context_h.unsqueeze(1)
        context_h, weights = self.attender(context_h, memories_h)

        return weights, context_h

    def forward(self, xs, mems, cands):
        weights, context_h = self.encode_context_memory(xs, mems)
        cands_h = self.encode_cand(cands)

        if self.opt['normalize_sent_emb']:
            context_h = context_h / context_h.norm(2, dim=1, keepdim=True)
            cands_h = cands_h / cands_h.norm(2, dim=1, keepdim=True)

        return context_h, cands_h


def create_position_codes(n_pos, dim, out):
    position_enc = np.array([
        [pos / np.power(10000, 2 * (j // 2) / dim) for j in range(dim)]
        for pos in range(n_pos)
    ])

    out[:, 0::2] = torch.FloatTensor(np.sin(position_enc[:, 0::2]))
    out[:, 1::2] = torch.FloatTensor(np.cos(position_enc[:, 1::2]))
    out.detach_()
    out.requires_grad = False


class TransformerResponseWrapper(nn.Module):
    """Transformer response rapper. Pushes input through transformer and MLP"""
    def __init__(self, transformer, hdim):
        super(TransformerResponseWrapper, self).__init__()
        dim = transformer.out_dim
        self.transformer = transformer
        self.mlp = nn.Sequential(
            nn.Linear(dim, hdim),
            nn.ReLU(),
            nn.Linear(hdim, dim)
        )

    def forward(self, *args):
        return self.mlp(self.transformer(*args))


class TransformerEncoder(nn.Module):
    """Transformer model"""
    def __init__(
        self,
        n_heads,
        n_layers,
        embedding_size,
        ffn_size,
        vocabulary_size,
        embedding=None,
        attention_dropout=0.0,
        relu_dropout=0.0,
        padding_idx=0,
        learn_positional_embeddings=False,
        embeddings_scale=False,
        reduction=True,
<<<<<<< HEAD
        n_positions=1024,
=======
        n_positions=1024
>>>>>>> 85828746
    ):
        super(TransformerEncoder, self).__init__()

        self.embedding_size = embedding_size
        self.ffn_size = ffn_size
        self.n_layers = n_layers
        self.n_heads = n_heads
        self.dim = embedding_size
        self.embeddings_scale = embeddings_scale
        self.reduction = reduction
        self.padding_idx = padding_idx

        self.out_dim = embedding_size
        assert embedding_size % n_heads == 0, \
            'Transformer embedding size must be a multiple of n_heads'

        # check input formats:
        if embedding is not None:
            assert (
                embedding_size is None or embedding_size == embedding.weight.shape[1]
            ), "Embedding dim must match the embedding size."

        if embedding is not None:
            self.embeddings = embedding
        else:
            assert False
            assert padding_idx is not None
            self.embeddings = nn.Embedding(
                vocabulary_size, embedding_size, padding_idx=padding_idx
            )
            nn.init.normal_(self.embeddings.weight, 0, embedding_size ** -0.5)

        # create the positional embeddings
        self.position_embeddings = nn.Embedding(n_positions, embedding_size)
        if not learn_positional_embeddings:
            create_position_codes(
                n_positions, embedding_size, out=self.position_embeddings.weight
            )
        else:
            nn.init.normal_(self.position_embeddings.weight, 0, embedding_size ** -0.5)

        # build the model
        self.layers = nn.ModuleList()
        for _ in range(self.n_layers):
            self.layers.append(TransformerEncoderLayer(
                n_heads, embedding_size, ffn_size, attention_dropout, relu_dropout
            ))

    def forward(self, input):
        """
            input data is a FloatTensor of shape [batch, seq_len, dim]
            mask is a ByteTensor of shape [batch, seq_len], filled with 1 when
            inside the sequence and 0 outside.
        """
        mask = input != self.padding_idx
        seq_len = input.size(1)
        positions = input.new(seq_len).long()
        positions = torch.arange(seq_len, out=positions).unsqueeze(0)
        tensor = self.embeddings(input)
        if self.embeddings_scale:
            tensor = tensor * np.sqrt(self.dim)
        tensor = tensor + self.position_embeddings(positions).expand_as(tensor)

        tensor *= mask.unsqueeze(-1).float()
        for i in range(self.n_layers):
            tensor = self.layers[i](tensor, mask)

        if self.reduction:
            divisor = mask.float().sum(dim=1).unsqueeze(-1).clamp(min=1e-20)
            output = tensor.sum(dim=1) / divisor
            return output
        else:
            output = tensor
            return output, mask


class TransformerEncoderLayer(nn.Module):
    def __init__(
        self,
        n_heads,
        embedding_size,
        ffn_size,
        attention_dropout=0.0,
        relu_dropout=0.0,
    ):
        super().__init__()
        self.dim = embedding_size
        self.ffn_dim = ffn_size
        self.attention = MultiHeadAttention(
            n_heads, embedding_size, dropout=attention_dropout
        )
        self.norm1 = nn.LayerNorm(embedding_size)
        self.ffn = TransformerFFN(embedding_size, ffn_size, dropout=relu_dropout)
        self.norm2 = nn.LayerNorm(embedding_size)

    def forward(self, tensor, mask):
        tensor = tensor + self.attention(tensor, mask=mask)
        tensor = _normalize(tensor, self.norm1)
        tensor = tensor + self.ffn(tensor)
        tensor = _normalize(tensor, self.norm2)
        tensor *= mask.unsqueeze(-1).float()
        return tensor


class TransformerDecoder(nn.Module):
    def __init__(
        self,
        n_heads,
        n_layers,
        embedding_size,
        ffn_size,
        vocabulary_size,
        embedding=None,
        attention_dropout=0.0,
        relu_dropout=0.0,
        embeddings_scale=True,
        learn_positional_embeddings=False,
        padding_idx=None,
        n_positions=1024,
    ):
        super().__init__()
        self.embedding_size = embedding_size
        self.ffn_size = ffn_size
        self.n_layers = n_layers
        self.n_heads = n_heads
        self.dim = embedding_size
        self.embeddings_scale = embeddings_scale

        self.out_dim = embedding_size
        assert embedding_size % n_heads == 0, \
            'Transformer embedding size must be a multiple of n_heads'

        self.embeddings = embedding

        # create the positional embeddings
        self.position_embeddings = nn.Embedding(n_positions, embedding_size)
        if not learn_positional_embeddings:
            create_position_codes(
                n_positions, embedding_size, out=self.position_embeddings.weight
            )
        else:
            nn.init.normal_(self.position_embeddings.weight, 0, embedding_size ** -0.5)

        # build the model
        self.layers = nn.ModuleList()
        for _ in range(self.n_layers):
            self.layers.append(TransformerDecoderLayer(
                n_heads, embedding_size, ffn_size, attention_dropout, relu_dropout
            ))

    def forward(self, input, encoder_state, incr_state=None):
        encoder_output, encoder_mask = encoder_state

        seq_len = input.size(1)
        positions = input.new(seq_len).long()
        positions = torch.arange(seq_len, out=positions).unsqueeze(0)
        tensor = self.embeddings(input)
        if self.embeddings_scale:
            tensor = tensor * np.sqrt(self.dim)
        tensor = tensor + self.position_embeddings(positions).expand_as(tensor)

        for layer in self.layers:
            tensor = layer(tensor, encoder_output, encoder_mask)

        return tensor, None


class TransformerDecoderLayer(nn.Module):
    def __init__(
        self,
        n_heads,
        embedding_size,
        ffn_size,
        attention_dropout=0.0,
        relu_dropout=0.0,
    ):
        super().__init__()
        self.dim = embedding_size
        self.ffn_dim = ffn_size

        self.self_attention = MultiHeadAttention(
            n_heads, embedding_size, dropout=attention_dropout
        )
        self.norm1 = nn.LayerNorm(embedding_size)

        self.encoder_attention = MultiHeadAttention(
            n_heads, embedding_size, dropout=attention_dropout
        )
        self.norm2 = nn.LayerNorm(embedding_size)

        self.ffn = TransformerFFN(embedding_size, ffn_size, dropout=relu_dropout)
        self.norm3 = nn.LayerNorm(embedding_size)

    def forward(self, x, encoder_output, encoder_mask):
        decoder_mask = self._create_selfattn_mask(x)
        # first self attn
        residual = x
        # don't peak into the future!
        x = self.self_attention(query=x, mask=decoder_mask)
        # x = dropout(x)
        x = x + residual
        x = _normalize(x, self.norm1)

        residual = x
        x = self.encoder_attention(
            query=x,
            key=encoder_output,
            value=encoder_output,
            mask=encoder_mask
        )
        # x = dropout(x)
        x = residual + x
        x = _normalize(x, self.norm2)

        # finally the ffn
        residual = x
        x = self.ffn(x)
        x = residual + x
        x = _normalize(x, self.norm3)

        return x

    def _create_selfattn_mask(self, x):
        # figure out how many timestamps we need
        bsz = x.size(0)
        time = x.size(1)
        # make sure that we don't look into the future
        mask = torch.tril(x.new(time, time).fill_(1))
        # broadcast across batch
        mask = mask.unsqueeze(0).expand(bsz, -1, -1)
        return mask


class TransformerGeneratorModel(TorchGeneratorModel):
    def __init__(self, opt, dictionary):
        super().__init__()
        self.pad_idx = dictionary[dictionary.null_token]
        self.embeddings = _create_embeddings(
            dictionary, opt['embedding_size'], self.pad_idx
        )

        truncate = max(opt.get('truncate') or 0, opt.get('text_truncate') or 0,
                       opt.get('label_truncate') or 0)
        if truncate <= 0:
            truncate = 1024

        self.encoder = _build_encoder(
            opt, dictionary, self.embeddings, self.pad_idx, reduction=False,
            truncate=truncate
        )
        self.decoder = _build_decoder(
            opt, dictionary, self.embeddings, self.pad_idx, truncate=truncate
        )

    def reorder_encoder_states(self, encoder_states, indices):
        enc, mask = encoder_states
        if not torch.is_tensor(indices):
            indices = torch.LongTensor(indices).to(enc.device)
        enc = torch.index_select(enc, 0, indices)
        mask = torch.index_select(mask, 0, indices)
        return enc, mask

    def reorder_decoder_incremental_state(self, incremental_state, inds):
        # no support for incremental decoding at this time
        return None

    def output(self, tensor):
        # project back to vocabulary
        output = F.linear(tensor, self.embeddings.weight)
        return output


class BasicAttention(nn.Module):
    def __init__(self, dim=1, attn='cosine'):
        super().__init__()
        self.softmax = nn.Softmax(dim=dim)
        if attn == 'cosine':
            self.cosine = nn.CosineSimilarity(dim=dim)
        self.attn = attn
        self.dim = dim

    def forward(self, xs, ys):
        if self.attn == 'cosine':
            l1 = self.cosine(xs, ys).unsqueeze(self.dim - 1)
        else:
            l1 = torch.bmm(xs, ys.transpose(1, 2))
            if self.attn == 'sqrt':
                d_k = ys.size(-1)
                l1 = l1 / math.sqrt(d_k)
        l2 = self.softmax(l1)
        lhs_emb = torch.bmm(l2, ys)
        # add back the query
        lhs_emb = lhs_emb.add(xs)

        return lhs_emb.squeeze(self.dim - 1), l2


class MultiHeadAttention(nn.Module):
    def __init__(self, n_heads, dim, dropout=0):
        super(MultiHeadAttention, self).__init__()
        self.n_heads = n_heads
        self.dim = dim

        # multi head is seen as one layer, dropout is only applied to the input
        self.dropout = nn.Dropout(p=dropout)
        self.q_lin = nn.Linear(dim, dim)
        self.k_lin = nn.Linear(dim, dim)
        self.v_lin = nn.Linear(dim, dim)
        nn.init.xavier_normal_(self.q_lin.weight)
        nn.init.xavier_normal_(self.k_lin.weight)
        nn.init.xavier_normal_(self.v_lin.weight)
        self.out_lin = nn.Linear(dim, dim)

        nn.init.xavier_normal_(self.out_lin.weight)

    def forward(self, query, key=None, value=None, mask=None):
        # Input is [B, query_len, dim]
        # Mask is [B, key_len] (selfattn) or [B, key_len, key_len] (enc attn)
        batch_size, query_len, dim = query.size()
        assert dim == self.dim, \
            f'Dimensions do not match: {dim} query vs {self.dim} configured'
        n_heads = self.n_heads
        dim_per_head = dim // n_heads
        scale = math.sqrt(dim_per_head)

        def prepare_head(tensor):
            # input is [batch_size, seq_len, n_heads * dim_per_head]
            # output is [batch_size * n_heads, seq_len, dim_per_head]
            bsz, seq_len, _ = tensor.size()
            tensor = tensor.view(batch_size, tensor.size(1), n_heads, dim_per_head)
            tensor = tensor.transpose(1, 2).contiguous().view(
                batch_size * n_heads,
                seq_len,
                dim_per_head
            )
            return tensor

        # q, k, v are the transformed values
        if key is None and value is None:
            # self attention
            key = value = query
        elif value is None:
            # key and value are the same, but query differs
            # self attention
            value = key
        _, key_len, dim = key.size()

        q = prepare_head(self.q_lin(query))
        k = prepare_head(self.k_lin(key))
        v = prepare_head(self.v_lin(value))

        dot_prod = q.bmm(k.transpose(1, 2))
        # [B * n_heads, query_len, key_len]
        attn_mask = (
            (mask == 0)
            .view(batch_size, 1, -1, key_len)
            .repeat(1, n_heads, 1, 1)
            .expand(batch_size, n_heads, query_len, key_len)
            .view(batch_size * n_heads, query_len, key_len)
        )
        assert attn_mask.shape == dot_prod.shape
        dot_prod.masked_fill_(attn_mask, -float(1e20))

        attn_weights = F.softmax(dot_prod / scale, dim=-1)
        attn_weights = self.dropout(attn_weights)

        attentioned = attn_weights.bmm(v)
        attentioned = (
            attentioned
            .view(batch_size, n_heads, query_len, dim_per_head)
            .transpose(1, 2).contiguous()
            .view(batch_size, query_len, dim)
        )

        out = self.out_lin(attentioned)

        return out


class TransformerFFN(nn.Module):
    def __init__(self, dim, dim_hidden, dropout=0):
        super(TransformerFFN, self).__init__()
        self.dropout = nn.Dropout(p=dropout)
        self.lin1 = nn.Linear(dim, dim_hidden)
        self.lin2 = nn.Linear(dim_hidden, dim)
        nn.init.xavier_uniform_(self.lin1.weight)
        nn.init.xavier_uniform_(self.lin2.weight)

    def forward(self, x):
        x = F.relu(self.lin1(x))
        x = self.dropout(x)
        x = self.lin2(x)
        x = self.dropout(x)
        return x<|MERGE_RESOLUTION|>--- conflicted
+++ resolved
@@ -43,11 +43,7 @@
         learn_positional_embeddings=opt.get('learn_positional_embeddings', False),
         embeddings_scale=opt['embeddings_scale'],
         reduction=reduction,
-<<<<<<< HEAD
-        n_positions=opt.get('truncate', 1024)
-=======
         n_positions=truncate,
->>>>>>> 85828746
     )
 
 
@@ -205,11 +201,7 @@
         learn_positional_embeddings=False,
         embeddings_scale=False,
         reduction=True,
-<<<<<<< HEAD
-        n_positions=1024,
-=======
         n_positions=1024
->>>>>>> 85828746
     ):
         super(TransformerEncoder, self).__init__()
 
